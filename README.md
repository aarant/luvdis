--- conflicted
+++ resolved
@@ -1,6 +1,6 @@
 # Luvdis
 ![PyPI - Python Version](https://img.shields.io/pypi/pyversions/luvdis?style=for-the-badge)
-![PyPI](https://img.shields.io/pypi/v/luvdis?style=for-the-badge)
+[![PyPI](https://img.shields.io/pypi/v/luvdis?style=for-the-badge)](https://pypi.org/project/Luvdis/)
 ![GitHub](https://img.shields.io/github/license/arantonitis/luvdis?style=for-the-badge)
 
 A smart Pure-Python GBA (Game Boy Advance) disassembler.
@@ -43,16 +43,9 @@
 
 This list should have the following structure:
 ```
-<<<<<<< HEAD
 # '#' starts a comment line.
 # Function names are not mandatory; unknown funcs are named sub_<ADDRESS> when output.
 arm_func 0x80000D0
-=======
-# '#' starts a comment line that is ignored
-# Function names are not mandatory; unknown funcs are named sub_<ADDRESS> when output.
-arm_func 0x80000D0
-# Function names may be explicitly provided though.
->>>>>>> 431d41a1
 thumb_func 0x800024C AgbMain
 # If 'thumb_func' or 'arm_func' is omitted, the type is assumed to be 'thumb_func'.
 # A module path may also be provided. Each time a new module is encountered, output switches to that path.
@@ -60,11 +53,7 @@
 0x80003b0 main.s CallCallbacks
 ```
 
-<<<<<<< HEAD
 To disassemble only part of a ROM, say, up to the start of read-only data, provide start and stop addresses:
-=======
-To disassemble only part of a ROM, say, up to the start of read-only data:
->>>>>>> 431d41a1
 ```sh
 $ luvdis rom.gba --start 0x0800024C --stop 0x0x81b32b4 -o rom.s
 ```